import os
import csv
import time
import torch
import torch.nn as nn
import pandas as pd
import matplotlib.pyplot as plt
import seaborn as sns
from nltk.metrics import edit_distance


def train_model(model,
                dataloader,
                optimizer,
                device,
                epochs,
                result_csv_file_path,
                patience,
                improvement_threshold):
    criterion = nn.CrossEntropyLoss(ignore_index=0)
    model.train()

    best_accuracy = 0
    epochs_without_improvement = 0

    for epoch in range(epochs):
        print(f"Starting Epoch {epoch + 1}/{epochs}...")
        epoch_start_time = time.time()
        total_loss = 0
        correct = 0
        total = 0
        total_edit_distance = 0
        num_predictions = 0

        for inputs, targets, char_inputs, _ in dataloader:
            inputs, targets, char_inputs = (
                inputs.to(device),
                targets.to(device),
                char_inputs.to(device),
            )
            optimizer.zero_grad()

            outputs = model(inputs, char_inputs)
            outputs = outputs.view(-1, outputs.size(-1))
            targets = targets.view(-1)

            loss = criterion(outputs, targets)
            loss.backward()
            torch.nn.utils.clip_grad_norm_(model.parameters(), max_norm=5.0)
            optimizer.step()

            predictions = torch.argmax(outputs, dim=1)
            correct += (predictions == targets).sum().item()
            total += targets.size(0)
            total_loss += loss.item()

            # Compute Levenshtein Distance
            idx_to_word = {idx: word for word, idx in dataloader.dataset.word_vocab.items()}
            for pred, tgt in zip(predictions, targets):
                pred_word = idx_to_word.get(pred.item(), "<unk>")
                tgt_word = idx_to_word.get(tgt.item(), "<unk>")
                if tgt_word != "<pad>":
                    total_edit_distance += edit_distance(pred_word, tgt_word)
                    num_predictions += 1

        avg_loss = total_loss / len(dataloader)
        perplexity = torch.exp(torch.tensor(avg_loss)).item()
        accuracy = 100.0 * correct / total
        avg_edit_distance = total_edit_distance / num_predictions if num_predictions > 0 else 0
        epoch_time = time.time() - epoch_start_time

        with open(result_csv_file_path, "a", newline="") as csv_file:
            writer = csv.writer(csv_file)
            writer.writerow([epoch + 1, avg_loss, perplexity, accuracy, avg_edit_distance, epoch_time])

        print(f"Epoch {epoch + 1} Summary: "
              f"Loss={avg_loss:.4f}, Perplexity={perplexity:.4f}, Accuracy={accuracy:.2f}%, "
              f"Levenshtein Distance={avg_edit_distance:.4f}, Time={epoch_time:.2f}s")

        if accuracy - best_accuracy > improvement_threshold:
            best_accuracy = accuracy
            epochs_without_improvement = 0
        else:
            epochs_without_improvement += 1

        if epochs_without_improvement >= patience:
            print(f"Early stopping triggered after {epoch + 1} epochs.")
            break


<<<<<<< HEAD
def evaluate_model(model,
                   dataloader,
                   device,
                   vocab,
                   output_file,
                   num_samples_to_save=50):
=======
def evaluate_model(model, dataloader, device, vocab, summary_file, output_file, num_samples_to_save=50):
>>>>>>> 6825b64e

    criterion = nn.CrossEntropyLoss(ignore_index=0)
    model.eval()
    total_loss = 0
    correct = 0
    total = 0
    total_edit_distance = 0
    num_predictions = 0

    # Reverse the vocab dictionary for index-to-word mapping
    idx_to_word = {idx: word for word, idx in vocab.items()}

    print(f"Starting Evaluation for {output_file.split('csv')[0]}...")
    eval_start_time = time.time()

    # Open CSV file for logging
    with open(output_file, "w", newline="") as csvfile:
        writer = csv.writer(csvfile)
        writer.writerow(["Sample", "Input Sentence", "Target Word", "Predicted Word", "Levenshtein Distance"])

        saved_samples = 0

        with torch.no_grad():
            for batch_idx, batch in enumerate(dataloader):
                # Unpack batch
                if len(batch) == 4:
                    inputs, targets, char_inputs, original_sentences = batch
                else:
                    raise ValueError("Dataloader must provide original sentences as the fourth item in the batch.")

                inputs, targets, char_inputs = (
                    inputs.to(device),
                    targets.to(device),
                    char_inputs.to(device),
                )

                # Forward pass
                outputs = model(inputs, char_inputs)
                batch_size, seq_len, _ = outputs.size()

                # Compute loss
                loss = criterion(outputs.view(-1, outputs.size(-1)), targets.view(-1))
                total_loss += loss.item()

                # Compute predictions
                predictions = torch.argmax(outputs, dim=-1)

                # Process each sequence in the batch
                for seq_idx in range(batch_size):
                    input_sentence = original_sentences[seq_idx]  # Retrieve the full sentence
                    for token_idx in range(seq_len):
                        target_token = targets[seq_idx, token_idx].item()
                        predicted_token = predictions[seq_idx, token_idx].item()

                        # Skip padding tokens
                        if target_token == 0:
                            continue

                        target_word = idx_to_word.get(target_token, "<unk>")
                        predicted_word = idx_to_word.get(predicted_token, "<unk>")
                        lev_dist = edit_distance(predicted_word, target_word)

                        writer.writerow([
                            saved_samples + 1,
                            input_sentence,
                            target_word,
                            predicted_word,
                            lev_dist
                        ])
                        saved_samples += 1

                        if saved_samples >= num_samples_to_save:
                            break

                    if saved_samples >= num_samples_to_save:
                        break

                if saved_samples >= num_samples_to_save:
                    break

    avg_loss = total_loss / len(dataloader) if len(dataloader) > 0 else 0
    perplexity = torch.exp(torch.tensor(avg_loss)).item() if avg_loss > 0 else float("inf")
    accuracy = 100.0 * correct / total if total > 0 else 0
    avg_edit_distance = total_edit_distance / num_predictions if num_predictions > 0 else 0
    eval_time = time.time() - eval_start_time

    with open(summary_file, "w", newline="") as summary_csv:
      summary_writer = csv.writer(summary_csv)
      summary_writer.writerow(["Loss", "Perplexity", "Accuracy", "Avg Levenshtein Distance", "Evaluation Time (s)"])
      summary_writer.writerow([avg_loss, perplexity, accuracy, avg_edit_distance, eval_time])


    print(f"Evaluation Summary: "
          f"Loss={avg_loss:.4f}, "
          f"Perplexity={perplexity:.4f}, "
          f"Accuracy={accuracy:.2f}%, "
          f"Avg Levenshtein Distance={avg_edit_distance:.4f}, "
          f"Time={eval_time:.2f}s")

    return avg_loss, perplexity, accuracy, avg_edit_distance, eval_time


def plot_training_results(csv_file, experiment_name):
    os.makedirs(f"results/{experiment_name}/plots", exist_ok=True)

    # Read the results CSV
    data = pd.read_csv(csv_file)

    # Create a figure for plots
    plt.figure(figsize=(20, 10))

    # Accuracy
    plt.subplot(2, 3, 1)
    plt.plot(data['Epoch'], data['Accuracy'], marker='o', label='Accuracy')
    plt.title('Accuracy Over Epochs')
    plt.xlabel('Epoch')
    plt.ylabel('Accuracy (%)')
    plt.grid(True)
    plt.legend()

    # Perplexity
    plt.subplot(2, 3, 2)
    plt.plot(data['Epoch'], data['Perplexity'], marker='o', label='Perplexity', color='orange')
    plt.title('Perplexity Over Epochs')
    plt.xlabel('Epoch')
    plt.ylabel('Perplexity')
    plt.grid(True)
    plt.legend()

    # Levenshtein Distance
    plt.subplot(2, 3, 3)
    plt.plot(data['Epoch'], data['Avg Levenshtein'], marker='o', label='Avg Levenshtein Distance', color='green')
    plt.title('Average Levenshtein Distance Over Epochs')
    plt.xlabel('Epoch')
    plt.ylabel('Levenshtein Distance')
    plt.grid(True)
    plt.legend()

    # Cross-Entropy Loss
    plt.subplot(2, 3, 4)
    plt.plot(data['Epoch'], data['Loss (Cross-Entropy)'], marker='o', label='Cross-Entropy Loss', color='red')
    plt.title('Cross-Entropy Loss Over Epochs')
    plt.xlabel('Epoch')
    plt.ylabel('Loss')
    plt.grid(True)
    plt.legend()

    plt.subplot(2, 3, 5)
    plt.plot(data['Epoch'], data['Execution Time (s)'], marker='o', label='Runtime per Epoch', color='purple')
    plt.title('Runtime Per Epoch')
    plt.xlabel('Epoch')
    plt.ylabel('Time (s)')
    plt.grid(True)
    plt.legend()

    plt.tight_layout()
    plot_path = f"results/{experiment_name}/plots/{experiment_name}_training_results.png"
    plt.savefig(plot_path)
    print(f"Saved training plot to {plot_path}.")


def plot_aggregated_results(experiment_results, output_folder):
    os.makedirs(output_folder, exist_ok=True)

    all_data = []
    summary_data = []
    for experiment, csv_file in experiment_results.items():
        data = pd.read_csv(csv_file[0])
        data['Experiment'] = experiment
        all_data.append(data)

        summary_csv = pd.read_csv(csv_file[1])
        summary_csv['Experiment'] = experiment
        summary_data.append(summary_csv)
    all_data = pd.concat(all_data)
    summary_data = pd.concat(summary_data)

    metrics = ['Accuracy', 'Perplexity', 'Loss (Cross-Entropy)', 'Avg Levenshtein', 'Execution Time (s)']

    num_metrics = len(metrics)
    fig, axes = plt.subplots(num_metrics, 1, figsize=(10, 6 * num_metrics), sharex=True)

    for i, metric in enumerate(metrics):
        ax = axes[i]
        for experiment in all_data['Experiment'].unique():
            exp_data = all_data[all_data['Experiment'] == experiment]
<<<<<<< HEAD
            ax.plot(exp_data['Epoch'], exp_data[metric], marker='o', label=experiment)
        ax.set_title(f'{metric} Across Experiments')
        ax.set_ylabel(metric)
        ax.grid(True)
        ax.legend()

    axes[-1].set_xlabel('Epoch')

    plot_path = os.path.join(output_folder, "aggregated_metrics.png")
    plt.tight_layout()
    plt.savefig(plot_path)
    plt.close(fig)
    print(f"Saved aggregated metrics plot to {plot_path}.")
=======
            plt.plot(exp_data['Epoch'], exp_data[metric], marker='o', label=experiment)
        plt.title(f'{metric} Across Experiments')
        plt.xlabel('Epoch')
        plt.ylabel(metric)
        plt.grid(True)
        plt.legend()
        plot_path = os.path.join(output_folder, f"aggregated_{metric.lower().replace(' ', '_')}.png")
        plt.savefig(plot_path)
        print(f"Saved aggregated plot to {plot_path}.")
        plt.close()

    summary_metrics = ['Accuracy', 'Perplexity', 'Loss', 'Avg Levenshtein Distance', 'Evaluation Time (s)']
    for metric in summary_metrics:
        plt.figure(figsize=(8, 6))
        sns.barplot(data=summary_data, x='Experiment', y=metric, palette='viridis')
        plt.title(f'{metric} by Experiment')
        plt.xlabel('Experiment')
        plt.ylabel(metric)
        plt.grid(axis='y')
        bar_plot_path = os.path.join(output_folder, f"barplot_{metric.lower().replace(' ', '_')}.png")
        plt.savefig(bar_plot_path)
        print(f"Saved bar plot to {bar_plot_path}.")
        plt.close()
>>>>>>> 6825b64e
<|MERGE_RESOLUTION|>--- conflicted
+++ resolved
@@ -88,16 +88,13 @@
             break
 
 
-<<<<<<< HEAD
 def evaluate_model(model,
                    dataloader,
                    device,
                    vocab,
+                   summary_file,
                    output_file,
                    num_samples_to_save=50):
-=======
-def evaluate_model(model, dataloader, device, vocab, summary_file, output_file, num_samples_to_save=50):
->>>>>>> 6825b64e
 
     criterion = nn.CrossEntropyLoss(ignore_index=0)
     model.eval()
@@ -276,29 +273,10 @@
     summary_data = pd.concat(summary_data)
 
     metrics = ['Accuracy', 'Perplexity', 'Loss (Cross-Entropy)', 'Avg Levenshtein', 'Execution Time (s)']
-
-    num_metrics = len(metrics)
-    fig, axes = plt.subplots(num_metrics, 1, figsize=(10, 6 * num_metrics), sharex=True)
-
-    for i, metric in enumerate(metrics):
-        ax = axes[i]
+    for metric in metrics:
+        plt.figure(figsize=(10, 6))
         for experiment in all_data['Experiment'].unique():
             exp_data = all_data[all_data['Experiment'] == experiment]
-<<<<<<< HEAD
-            ax.plot(exp_data['Epoch'], exp_data[metric], marker='o', label=experiment)
-        ax.set_title(f'{metric} Across Experiments')
-        ax.set_ylabel(metric)
-        ax.grid(True)
-        ax.legend()
-
-    axes[-1].set_xlabel('Epoch')
-
-    plot_path = os.path.join(output_folder, "aggregated_metrics.png")
-    plt.tight_layout()
-    plt.savefig(plot_path)
-    plt.close(fig)
-    print(f"Saved aggregated metrics plot to {plot_path}.")
-=======
             plt.plot(exp_data['Epoch'], exp_data[metric], marker='o', label=experiment)
         plt.title(f'{metric} Across Experiments')
         plt.xlabel('Epoch')
@@ -321,5 +299,4 @@
         bar_plot_path = os.path.join(output_folder, f"barplot_{metric.lower().replace(' ', '_')}.png")
         plt.savefig(bar_plot_path)
         print(f"Saved bar plot to {bar_plot_path}.")
-        plt.close()
->>>>>>> 6825b64e
+        plt.close()