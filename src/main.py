--- conflicted
+++ resolved
@@ -143,15 +143,10 @@
         config["PATIENCE"], config["IMPROVEMENT_THRESHOLD"]
     )
 
-<<<<<<< HEAD
     # Validation Phase
-    val_predictions_path = os.path.join(experiment_folder, f"{experiment_name}_val_predictions.csv")
-    evaluate_model(model, val_loader, device, word_vocab, val_predictions_path)
-=======
     evaluation_csv = os.path.join(experiment_folder, f"{experiment_name}_predictions.csv")
     summary_csv = os.path.join(experiment_folder, f"{experiment_name}_summary.csv")
     evaluate_model(model, val_loader, device, word_vocab, summary_csv, evaluation_csv)
->>>>>>> 6825b64e
 
     # Test Phase
     test_predictions_path = os.path.join(experiment_folder, f"{experiment_name}_test_predictions.csv")
@@ -184,13 +179,8 @@
 
     experiment_results = {}
     for config_file in experiment_configs:
-<<<<<<< HEAD
-        result_csv = run_experiment(config_file, train_texts, val_texts, test_texts)
-        experiment_results[config_file.split('.')[0]] = result_csv
-=======
-        result_csv, summary_csv = run_experiment(config_file)
-        experiment_results[config_file.split('.')[0]] = (result_csv,summary_csv) 
->>>>>>> 6825b64e
+        result_csv, summary_csv = run_experiment(config_file, train_texts, val_texts, test_texts)
+        experiment_results[config_file.split('.')[0]] = (result_csv,summary_csv)
 
     # Plot aggregated results
     aggregated_results_folder = "results/final_evaluation"
